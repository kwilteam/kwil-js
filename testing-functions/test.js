// this file is mostly for if i want to call a function quickly without having to run the whole test suite
// this is not a part of the test suite and should not be run by jest

const kwiljs = require("../dist/index")
const ethers = require("ethers")
const testDB = require("./mydb.json")
const simpleDb = require("./test_schema_simple.json")
const fractalDb = require("./fractal_db.json")
const util = require("util")
const near = require('near-api-js')
const { from_b58 } = require('../dist/utils/base58')
const { bytesToHex, hexToBytes } = require('../dist/utils/serial')
const scrypt = require("scrypt-js")
const nacl = require("tweetnacl")
const { sha256BytesToBytes } = require("../dist/utils/crypto")
const { KwilSigner } = require("../dist/core/kwilSigner")

require("dotenv").config()

function logger(msg) {
    console.log(util.inspect(msg, false, null, true /* enable colors */))
}

async function test() {
    //update to goerli when live
    const provider = new ethers.JsonRpcProvider(process.env.ETH_PROVIDER)
    const wallet = new ethers.Wallet(process.env.PRIVATE_KEY, provider)
<<<<<<< HEAD
    const txHash = '3b1afbf33ae847f65945b478c347ebdd2b5e8fd6b69fd244a8fd1273cfa03cb4'
=======
    const txHash = 'b5a02b5f1369dba78074685dafc8d242fad37385f0f055577f01f962c16ddd69'
>>>>>>> 80dc77f7

    const kwil = new kwiljs.NodeKwil({
        kwilProvider: process.env.KWIL_PROVIDER || "SHOULD FAIL",
        timeout: 10000,
        logging: true,
    })

    const pubKey = await recoverPubKey(wallet)
    const kwilSigner = new KwilSigner(pubKey, wallet)

    const pubByte = hexToBytes(pubKey)
    const dbid = kwil.getDBID(pubByte, "mydb")
<<<<<<< HEAD

=======
    console.log(dbid)
    // await debugFriendlySign(kwil, wallet, pubKey)
>>>>>>> 80dc77f7
    // logger(dbid)
    // broadcast(kwil, testDB, wallet, pubKey)
    // await getTxInfo(kwil, txHash)
    // await getSchema(kwil, dbid)
    // getAccount(kwil, pubByte)
    // listDatabases(kwil, pubByte)
    // ping(kwil)
    // await execSingleAction(kwil, dbid, "add_post", wallet, pubByte)
    await select(kwil, dbid, "SELECT * FROM posts")
    // select(kwil, dbid, `WITH RECURSIVE 
    //                          cnt(x) AS (
    //                          SELECT 1
    //                          UNION ALL
    //                          SELECT x+1 FROM cnt
    //                          LIMIT (SELECT MAX(id) FROM posts)
    //                      )
    //                      SELECT x 
    //                      FROM cnt
    //                      WHERE x NOT IN (SELECT id FROM posts) AND x <= 135;
    //          `)
    // bulkAction(kwil, dbid, "add_post", wallet, pubKey)
    // await testViewWithParam(kwil, dbid, wallet)
    // await testViewWithSign(kwil, dbid, wallet, pubByte)
    // await customSignature(kwil, dbid)
    // await julioSignature(kwil, dbid)
    // await customEd25519(kwil, dbid)
    // await dropDb(kwil, dbid, wallet, pubByte)
}

test()

async function getSchema(kwil, d) {
    const schema = await kwil.getSchema(d)
    logger(schema.data)
}

async function getAccount(kwil, owner) {
    const account = await kwil.getAccount(owner)
    logger(account)
}

async function broadcast(kwil, tx, sig, pK) {
    let ownedTx = tx
    ownedTx.owner = pK
    const readytx = await kwil
        .dbBuilder()
        .payload(ownedTx)
        .signer(sig)
        .publicKey(pK)
        .buildTx()

    const txHash = await kwil.broadcast(readytx)
    logger(txHash)
}

async function listDatabases(kwil, owner) {
    const databases = await kwil.listDatabases(owner)
    logger(databases)
}

async function ping(kwil) {
    const ping = await kwil.ping()
    logger(ping)
}

async function getAction(kwil) {
    const res = await kwil.actionBuilder()
    logger(res)
}

async function execSingleAction(kwil, dbid, action, w, pubKey) {
    const query = await kwil.selectQuery(dbid, "SELECT COUNT(*) FROM posts");

    const count = query.data[0][`COUNT(*)`]

    const Input = kwiljs.Utils.ActionInput

    const solo = Input.of()
        .put("$id", count + 1)
        .put("$user", "Luke")
        .put("$title", "Hello") 
        .put("$body", "Hello World")

    let act = await kwil
        .actionBuilder()
        .dbid(dbid)
        .name(action)
        .concat(solo)
        .description('This is my friendly description!')
        .publicKey(pubKey)
        .signer(w)
        .buildTx();

    const res = await kwil.broadcast(act)

    logger(res)
}

async function select(kwil, dbid, query) {
    const res = await kwil.selectQuery(dbid, query)
    logger(res)
}

async function configObj(kwil, dbid) {
    const query = await kwil.selectQuery(dbid, "SELECT COUNT(*) FROM posts");

    const count = query.data[0][`COUNT(*)`]

    const bulkActions = [
        {
            "$id": 129,
            "$user": "Luke",
            "$title": "Hello",
            "$body": "Hello World",
        },
        {
            "$id": 130,
            "$user": "Luke",
            "$title": "Hello",
            "$body": "Hello World 2",
        },
        {
            "$id": 131,
            "$user": "Luke",
            "$title": "Hello",
            "$body": "Hello World 3",
        },
    ]

    return bulkActions
}

async function bulkAction(kwil, dbid, action, w, pubKey) {
    const data = await configObj(kwil, dbid)

    const Input = kwiljs.Utils.ActionInput

    const inputs = new Input()
        .putFromObjects(data)

    const tx = await kwil
        .actionBuilder()
        .dbid(dbid)
        .name(action)
        .concat(inputs)
        .publicKey(pubKey)
        .signer(w)
        .buildTx()

    const res = await kwil.broadcast(tx)

    logger(res)
}

async function getTxInfo(kwil, hash) {
    const res = await kwil.txInfo(hash);
    logger(res)
}

async function dropDb(kwil, dbid, w, pubKey) {
    const tx = await kwil
        .dropDbBuilder()
        .signer(w)
        .publicKey(pubKey)
        .payload({
            dbid
        })
        .buildTx()

    const res = await kwil.broadcast(tx)

    logger(res)
}

async function testViewWithParam(kwil, dbid, wallet) {
    const actionInput = kwiljs.Utils.ActionInput
        .of()
        .put("$id", 1)

    const msg = await kwil
        .actionBuilder()
        .dbid(dbid)
        .name('view_with_param')
        .concat(actionInput)
        .buildMsg()

    logger(msg)

    const res = await kwil.call(msg);

    logger(res.data.result)
}

async function testViewWithSign(kwil, dbid, wallet, pubKey) {
    const msg = await kwil
        .actionBuilder()
        .dbid(dbid)
        .name('view_must_sign')
        .publicKey(pubKey)
        .description('This is my friendly description!')
        .signer(wallet)
        .buildMsg()

    logger(msg)
    const res = await kwil.call(msg);

    logger(res.data.result)
}

async function recoverPubKey(signer) {
    return await kwiljs.Utils.recoverSecp256k1PubKey(signer)
}

function decodebase58(string) {
    console.log(bytesToHex(from_b58(string)))
}

async function customSignature(kwil, dbid) {
    const query = await kwil.selectQuery(dbid, "SELECT COUNT(*) FROM posts");

    const count = query.data[0][`COUNT(*)`]

    const Input = kwiljs.Utils.ActionInput

    const solo = Input.of()
        .put("$id", count + 1)
        .put("$user", "Luke")
        .put("$title", "Hello")
        .put("$body", "Hello World")

    const key = await deriveKeyPair64("password", "humanId")

    const signCallback = (msg) => nacl.sign.detached(msg, key.secretKey)

    const tx = await kwil
        .actionBuilder()
        .dbid(dbid)
        .name("add_post")
        .concat(solo)
        .publicKey(key.publicKey)
        .signer(signCallback, 'ed25519')
        .buildTx();


    const res = await kwil.broadcast(tx)

    logger(res)
}

async function julioSignature(kwil, dbid) {
    const key = await deriveKeyPair64("password", "humanId")

    const signer = {
        signMessage: async (msg) => {
            return nacl.sign.detached(msg, key.secretKey)
        },
    }

    const msg = await kwil
        .actionBuilder()
        .dbid(dbid)
        .name("view_must_sign")
        .publicKey(key.publicKey)
        .signer(signer.signMessage, 'ed25519')
        .buildMsg();

    const res = await kwil.call(msg)

    logger(res)
}

const deriveKeyPair64 = async (password, humanId) => {
    const encoder = new TextEncoder();

    const normalizedPassword = encoder.encode(password.normalize("NFKC"));
    const salt = encoder.encode(humanId);

    const derivedKey = await scrypt.scrypt(normalizedPassword, salt, 1024, 8, 1, 32);

    return nacl.sign.keyPair.fromSeed(derivedKey);
};

async function customEd25519(kwil, dbid) {
    const query = await kwil.selectQuery(dbid, "SELECT COUNT(*) FROM posts");

    const count = query.data[0][`COUNT(*)`]

    const Input = kwiljs.Utils.ActionInput

    const solo = Input.of()
        .put("$id", count + 1)
        .put("$user", "Luke")
        .put("$title", "Hello")
        .put("$body", "Hello World")

    const keys = nacl.sign.keyPair();
    const customSigner = (msg) => nacl.sign.detached(msg, keys.secretKey);

    const tx = await kwil
        .actionBuilder()
        .dbid(dbid)
        .name('add_post')
        .concat(solo)
        .publicKey(keys.publicKey)
        .signer(customSigner, 'ed25519')
        .buildTx()

    const res = await kwil.broadcast(tx);

    logger(res)
}<|MERGE_RESOLUTION|>--- conflicted
+++ resolved
@@ -25,11 +25,7 @@
     //update to goerli when live
     const provider = new ethers.JsonRpcProvider(process.env.ETH_PROVIDER)
     const wallet = new ethers.Wallet(process.env.PRIVATE_KEY, provider)
-<<<<<<< HEAD
     const txHash = '3b1afbf33ae847f65945b478c347ebdd2b5e8fd6b69fd244a8fd1273cfa03cb4'
-=======
-    const txHash = 'b5a02b5f1369dba78074685dafc8d242fad37385f0f055577f01f962c16ddd69'
->>>>>>> 80dc77f7
 
     const kwil = new kwiljs.NodeKwil({
         kwilProvider: process.env.KWIL_PROVIDER || "SHOULD FAIL",
@@ -42,12 +38,6 @@
 
     const pubByte = hexToBytes(pubKey)
     const dbid = kwil.getDBID(pubByte, "mydb")
-<<<<<<< HEAD
-
-=======
-    console.log(dbid)
-    // await debugFriendlySign(kwil, wallet, pubKey)
->>>>>>> 80dc77f7
     // logger(dbid)
     // broadcast(kwil, testDB, wallet, pubKey)
     // await getTxInfo(kwil, txHash)
