--- conflicted
+++ resolved
@@ -57,13 +57,8 @@
     "ethers": "^6.3.0",
     "ethers5": "npm:ethers@^5.7.2",
     "jssha": "^3.2.0",
-<<<<<<< HEAD
     "long": "^5.2.1",
-    "near-api-js": "^2.1.4",
-    "protobufjs": "^7.1.2"
-=======
-    "long": "^5.2.1"
->>>>>>> a9d53838
+    "near-api-js": "^2.1.4"
   },
   "engines": {
     "node": ">=18.0.0"
