{
<<<<<<< HEAD
  "name": "luke-dev",
  "version": "2.0.12",
=======
  "name": "kwil",
  "version": "2.0.10",
>>>>>>> 72bb1f08
  "description": "",
  "main": "./dist/index.js",
  "types": "./dist/index.d.ts",
  "files": [
    "dist"
  ],
  "scripts": {
    "clean": "rimraf dist",
    "tsc": "tsc",
    "build": "npm run clean && npm run tsc"
  },
  "author": "",
  "license": "ISC",
  "devDependencies": {
    "rimraf": "^3.0.2",
    "@types/jest": "^29.5.1",
    "@types/node": "^18.11.17",
    "@typescript-eslint/eslint-plugin": "^5.38.0",
    "@typescript-eslint/parser": "^5.38.0",
    "eslint": "^8.23.1",
    "eslint-config-prettier": "^8.5.0",
    "eslint-plugin-prettier": "^4.2.1",
    "jest": "^29.5.0",
    "prettier": "^2.7.1",
    "ts-jest": "^29.1.0",
    "ts-node": "^10.9.1",
    "typescript": "^4.9.4"
  },
  "dependencies": {
    "@types/uuid": "^8.3.4",
    "axios": "^0.27.2",
    "core-js": "^3.26.1",
    "dotenv": "^16.0.3",
    "ethers": "^6.3.0",
    "i": "^0.3.7",
    "jssha": "^3.2.0",
    "long": "^5.2.1",
    "node-fetch": "^3.3.0",
    "npm": "^9.6.4",
    "protobufjs": "^7.1.2",
    "uuid": "^9.0.0"
  },
  "engines": {
    "node": ">=18.0.0"
  }
}<|MERGE_RESOLUTION|>--- conflicted
+++ resolved
@@ -1,11 +1,6 @@
 {
-<<<<<<< HEAD
-  "name": "luke-dev",
-  "version": "2.0.12",
-=======
   "name": "kwil",
   "version": "2.0.10",
->>>>>>> 72bb1f08
   "description": "",
   "main": "./dist/index.js",
   "types": "./dist/index.d.ts",
@@ -20,7 +15,6 @@
   "author": "",
   "license": "ISC",
   "devDependencies": {
-    "rimraf": "^3.0.2",
     "@types/jest": "^29.5.1",
     "@types/node": "^18.11.17",
     "@typescript-eslint/eslint-plugin": "^5.38.0",
@@ -30,6 +24,7 @@
     "eslint-plugin-prettier": "^4.2.1",
     "jest": "^29.5.0",
     "prettier": "^2.7.1",
+    "rimraf": "^3.0.2",
     "ts-jest": "^29.1.0",
     "ts-node": "^10.9.1",
     "typescript": "^4.9.4"
