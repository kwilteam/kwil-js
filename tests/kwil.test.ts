const originalLog = console.log;
const logSpy = jest.spyOn(console, 'log').mockImplementation((...args) => {
  originalLog(...args);
});
jest.resetModules();
import {
  deployBaseSchema,
  deployIfNoTestDb,
  deployTempSchema,
  deriveKeyPair64,
  dropTestDb,
  kwil,
  ViewCaller,
  wallet,
} from './testingUtils';
import { TxReceipt } from '../dist/core/tx';
import schema from './test_schema2.json';
import { KwilSigner, NodeKwil, Types, Utils } from '../dist/index';
import { MsgReceipt } from '../dist/core/message';
import nacl from 'tweetnacl';
import { Signer as _NearSigner } from 'near-api-js';
import { ActionBody, ActionInput, ActionBodyNode } from '../dist/core/action';
import { Database, DropBody, Extension } from '../dist/core/database';
import { EnvironmentType } from '../dist/core/enums';
import dotenv from 'dotenv';
import { AuthSuccess, LogoutResponse } from '../dist/core/auth';
import { Wallet } from 'ethers';

dotenv.config();
const isKgwOn = process.env.GATEWAY_ON === 'TRUE';
const isKwildPrivateOn = process.env.PRIVATE_MODE === 'TRUE';
const isGasOn = process.env.GAS_ON === 'TRUE';
const address = wallet.address;
const dbid: string = kwil.getDBID(address, 'mydb');
const kSigner = new KwilSigner(wallet, address);

// Kwil methods that do NOT return another class (e.g. funder, action, and DBBuilder)
describe('Kwil Integration Tests', () => {
  const baseDbid = kwil.getDBID(address, 'base_schema');
  beforeAll(async () => {
    await deployIfNoTestDb(kSigner);
    await deployBaseSchema(kSigner);
  }, 20000);

  afterAll(async () => {
    await dropTestDb(dbid, kSigner);
    await dropTestDb(baseDbid, kSigner);
  }, 20000);

  afterEach(() => {
    logSpy.mockClear();
  });

  afterAll(() => {
    logSpy.mockRestore();
  });

  it('should return the correct value on getDBID()', () => {
    const result = kwil.getDBID(address, 'mydb');
    expect(result).toBe(dbid);
  });

  let schema: any;

  test('getSchema should return a database object', async () => {
    const result = await kwil.getSchema(dbid);
    schema = result.data;
    expect(result.data).toBeDefined();
    expect(result.data).toMatchObject<Database>({
      owner: expect.any(Uint8Array),
      name: expect.any(String),
      extensions: result.data?.extensions as Extension[], // will be tested separately
      tables: expect.any(Array),
      actions: expect.any(Array),
      procedures: expect.any(Array),
      foreign_calls: expect.any(Array),
    });

    // Extensions should be an array or null
    expect(Array.isArray(result.data?.extensions) || result.data?.extensions === null).toBe(true);
  });

  it('should cache the getSchema() result properly', async () => {
    jest.useFakeTimers();

    const result = await kwil.getSchema(dbid);
    expect(result.data).toStrictEqual(schema);

    // Simulate the passage of 11 minutes
    jest.advanceTimersByTime(11 * 60 * 1000);

    const result2 = await kwil.getSchema(dbid);

    expect(result2.data).toStrictEqual(schema);

    // each server requests make two console logs. If the cache expired properly, it should make a new request.
    expect(logSpy).toHaveBeenCalledTimes(2);

    // Reset the mock to ensure it doesn't affect other tests
    jest.resetAllMocks();
    jest.useRealTimers();
  });

  test('getAccount should return an account object', async () => {
    const result = await kwil.getAccount(address);
    expect(result.data).toMatchObject<Account>({
      identifier: expect.any(Uint8Array),
      nonce: expect.any(Number),
      balance: expect.any(String),
    });
  });

  test('listDatabases should return an array of DataSetInfo', async () => {
    const result = await kwil.listDatabases(address);

    expect(result.data).toBeDefined();
    result.data?.forEach((db) => {
      expect(db).toMatchObject({
        name: expect.any(String),
        dbid: expect.any(String),
        owner: expect.any(Uint8Array),
      });
    });

    result.data?.forEach((db) => {
      expect(db.owner).toBeInstanceOf(Uint8Array);
    });
  });

  test('ping should return the pong response', async () => {
    const result = await kwil.ping();
    expect(result.data).toBe('pong');
  });

  test('chainInfo should match the chainInfo object', async () => {
    const result = await kwil.chainInfo();
    console.log(result)
    expect(result.data).toMatchObject<ChainInfo>({
      chain_id: expect.any(String),
      height: expect.any(String),
      hash: expect.any(String),
    });
  });

  (isKgwOn ? it : it.skip)('select should return an array', async () => {
    const result = await kwil.selectQuery(dbid, 'SELECT * FROM posts LIMIT 5');
    expect(result.data).toMatchObject<any[]>([]);
  });

  it('should submit an action tx on execute()', async () => {
    const actionBody: ActionBody = {
      dbid,
      name: 'add_post',
      inputs: [
        {
          $user: 'Luke',
          $title: 'Test Post',
          $body: 'This is a test post',
        },
      ],
      description: 'This is a test action',
    };

    const result = await kwil.execute(actionBody, kSigner, true);

    expect(result.data).toBeDefined();
    expect(result.data).toMatchObject<TxReceipt>({
      tx_hash: expect.any(String),
    });
  }, 10000);

<<<<<<< HEAD
  (isKgwOn ? it : it.skip)('execute should submit a procedure tx', async () => {
=======

  it('execute should submit a procedure tx', async () => {
>>>>>>> 72041c6e
    const records = await kwil.selectQuery(dbid, 'SELECT COUNT(*) FROM posts');
    if (!records.status || !records.data) throw new Error('No posts found');

    const amnt = records.data[0] as AmntObject;

    const recordCount = amnt['count'] + 1;

    const actionBody: ActionBody = {
      dbid,
      name: 'proc_add_user',
      inputs: [
        {
          $user: 'Luke',
          $title: 'Test Post',
          $body: 'This is a test post',
        },
      ],
      description: 'This is a test procedure',
    };

    const result = await kwil.execute(actionBody, kSigner, true);

    expect(result.data).toBeDefined();
    expect(result.data).toMatchObject<TxReceipt>({
      tx_hash: expect.any(String),
    });
  }, 10000);

  // Todo: Implement this test once this issue is resolved: https://github.com/kwilteam/kwil-db/issues/740
  // it('should execute a procedure with a foreign call to another schema on execute()', async() => {

  // })

  it('should submit a read_posts action on call()', async () => {
    const body: ActionBody = {
      dbid,
      name: 'read_posts',
      challenge: '',
    };

    const result = await kwil.call(body, kSigner);
    console.log(result)
    expect(result.data).toMatchObject<MsgReceipt>({
      result: expect.any(Array),
    });
  }, 10000);

  it('should submit a get_post_by_title procedure on call()', async () => {
    const actionBody: ActionBody = {
      dbid,
      name: 'add_post',
      inputs: [
        {
          $user: 'Luke',
          $title: 'Test Post',
          $body: 'This is a test post',
        },
      ],
      description: 'This is a test procedure',
    };

    const result = await kwil.execute(actionBody, kSigner, true);

    const body: ActionBody = {
      dbid,
      name: 'get_post_by_title',
      inputs: [
        {
          $title: 'Test Post',
        },
      ],
      challenge: '',
    };

    const res = await kwil.call(body, kSigner);

    expect(res.data).toBeDefined();
    expect(res.data).toMatchObject<MsgReceipt>({
      result: expect.any(Array),
    });
  }, 10000);

  it('should submit a view procedure that foreign calls a different schema on call()', async () => {
    const body: ActionBody = {
      dbid,
      name: 'proc_call_base',
      inputs: [
        {
          $dbid: baseDbid,
        },
      ],
      challenge: '',
    };

    const result = await kwil.call(body, kSigner);

    expect(result.data).toBeDefined();

    expect(result.data).toMatchObject<MsgReceipt>({
      result: expect.any(Array),
    });
  }, 10000);

  (isGasOn ? it : it.skip)(
    'should transfer tokens via kwil.funder',
    async () => {
      const funder = kwil.funder;
      const transferBody = {
        to: '0x6E2fA2aF9B4eF5c8A3BcF9A9B9A4F1a1a2c1c1c1',
        amount: BigInt(1),
      };
      const result = await funder.transfer(transferBody, kSigner);
      expect(result.data).toBeDefined();
      expect(result.data).toMatchObject<TxReceipt>({
        tx_hash: expect.any(String),
      });
    },
    10000
  );

  it('should deploy a database with kwil.deploy()', async () => {
    const result = await deployTempSchema(schema, kSigner);
    expect(result.data).toBeDefined();
    expect(result.data).toMatchObject<TxReceipt>({
      tx_hash: expect.any(String),
    });
  }, 10000);

  it('should drop a database with kwil.drop()', async () => {
    const dbList = await kwil.listDatabases(kSigner.identifier);
    const dbName = `test_db_${dbList.data?.length}`;
    const dbidToDrop = kwil.getDBID(kSigner.identifier, dbName);

    const body: DropBody = {
      dbid: dbidToDrop,
    };

    const result = await kwil.drop(body, kSigner, true);

    expect(result.data).toBeDefined();
    expect(result.data).toMatchObject<TxReceipt>({
      tx_hash: expect.any(String),
    });
  }, 10000);
});

describe('Testing case sensitivity on test_db', () => {
  let dbid: string;

  beforeAll(async () => {
    const res = await kwil.listDatabases(kSigner.identifier);
    const dbList = res.data;
    if (!dbList) {
      await deployTempSchema(schema, kSigner);
      return;
    }

    for (const db of dbList) {
      if (db.name.startsWith('test_db_')) {
        dbid = db.dbid;
        return;
      }
    }

    await deployTempSchema(schema, kSigner);
    dbid = kwil.getDBID(kSigner.identifier, `test_db_${dbList.length + 1}`);
  }, 10000);

  afterAll(async () => {
    const body: DropBody = {
      dbid,
    };

    await kwil.drop(body, kSigner, true);
  }, 10000);

  async function buildActionInput(dbid: string): Promise<ActionInput> {
    return Utils.ActionInput.of().put('$username', 'Luke').put('$age', 25);
  }

  it('should execute createUserTest action', async () => {
    const actionInputs = await buildActionInput(dbid);

    const body: ActionBody = {
      name: 'createUserTest',
      dbid,
      inputs: [actionInputs],
    };

    const result = await kwil.execute(body, kSigner, true);

    expect(result.data).toBeDefined();
    expect(result.data).toMatchObject<TxReceipt>({
      tx_hash: expect.any(String),
    });
  }, 10000);

  it('should execute delete_user action', async () => {
    const body: ActionBody = {
      name: 'delete_user',
      dbid,
    };

    const result = await kwil.execute(body, kSigner, true);

    expect(result.data).toBeDefined();
    expect(result.data).toMatchObject<TxReceipt>({
      tx_hash: expect.any(String),
    });
  }, 10000);

  it('should execute CREATEUSERTEST action', async () => {
    const actionInputs = await buildActionInput(dbid);

    const body: ActionBody = {
      name: 'CREATEUSERTEST',
      dbid,
      inputs: [actionInputs],
    };

    const result = await kwil.execute(body, kSigner, true);

    expect(result.data).toBeDefined();
    expect(result.data).toMatchObject<TxReceipt>({
      tx_hash: expect.any(String),
    });
  }, 10000);

  it('should execute DELETE_USER action', async () => {
    const body: ActionBody = {
      name: 'DELETE_USER',
      dbid,
    };

    const result = await kwil.execute(body, kSigner, true);

    expect(result.data).toBeDefined();
    expect(result.data).toMatchObject<TxReceipt>({
      tx_hash: expect.any(String),
    });
  }, 10000);

  it('should execute createusertest action', async () => {
    const actionInputs = await buildActionInput(dbid);

    const body: ActionBody = {
      name: 'createusertest',
      dbid,
      inputs: [actionInputs],
    };

    const result = await kwil.execute(body, kSigner, true);

    expect(result.data).toBeDefined();
    expect(result.data).toMatchObject<TxReceipt>({
      tx_hash: expect.any(String),
    });
  }, 10000);
});

describe('Testing authentication', () => {
  beforeAll(async () => {
    await deployIfNoTestDb(kSigner);
  }, 10000);

  afterAll(async () => {
    await dropTestDb(dbid, kSigner);
  }, 10000);

  it('should authenticate and return data automatically', async () => {
    const body: ActionBody = {
      name: 'view_must_sign',
      dbid,
    };

    const result = await kwil.call(body, kSigner);

    expect(result.data).toBeDefined();
    expect(result.data).toMatchObject<MsgReceipt>({
      result: expect.any(Array),
    });
  });

  // cookies are not needed in private mode
  (isKgwOn ? it : it.skip)('should return an expired cookie when logging out', async () => {
    // @ts-ignore
    const preCookie = kwil.cookie;
    const result = await kwil.auth.logout();

    //@ts-ignore
    const postCookie = kwil.cookie;

    expect(result.data).toBeDefined();
    expect(result.data).toMatchObject<LogoutResponse<EnvironmentType.NODE>>({
      result: 'ok',
      cookie: expect.any(String),
    });

    expect(preCookie).not.toBe(postCookie);
  });

  (isKgwOn ? it : it.skip)('should allow a new signer after logging out', async () => {
    // Log out
    await kwil.auth.logout();

    const newWallet = Wallet.createRandom();

    const body: ActionBody = {
      name: 'view_caller',
      dbid,
    };

    const result = await kwil.call(body, kSigner);

    const returnedCaller = result.data?.result?.[0] as ViewCaller | undefined;

    expect(result.data).toMatchObject<MsgReceipt>({
      result: expect.any(Array),
    });
    expect(returnedCaller?.caller).toBe(newWallet.address);
  });

  describe('Testing authentication without autoAuthenticate', () => {
    const newKwil = new NodeKwil({
      kwilProvider: process.env.KWIL_PROVIDER || '',
      chainId: process.env.CHAIN_ID || '',
      autoAuthenticate: false,
    });

    // TODO => look into this. May be related to private mode implementation
    it.skip('should not authenticate automatically', async () => {
      const body: ActionBody = {
        name: 'view_must_sign',
        dbid,
      };

      const result = await newKwil.call(body, kSigner);

      expect(result.status).toBe(401);
      expect(result.data?.result).toBe(null);
    });

    (isKgwOn ? it : it.skip)(
      'should authenticate after calling the authenticate method',
      async () => {
        const result = await newKwil.auth.authenticateKGW(kSigner);

        await newKwil.auth.logout();

      expect(result.data).toMatchObject<AuthSuccess<EnvironmentType.NODE>>({
        result: 'ok',
        cookie: expect.any(String),
      });
    });

    // cookies are not needed in private mode
    (isKgwOn ? it : it.skip)(
      'should authenticate when the cookie is passed back to the action',
      async () => {
        const authRes = await newKwil.auth.authenticateKGW(kSigner);
        const cookie = authRes.data?.cookie;

        if (!cookie) throw new Error('No cookie found');

        const body: ActionBodyNode = {
          name: 'view_must_sign',
          dbid,
          cookie,
        };

<<<<<<< HEAD
        const result = await newKwil.call(body, kSigner);
=======
        await newKwil.auth.logout();
>>>>>>> 72041c6e

      expect(result.data).toBeDefined();
      expect(result.data).toMatchObject<MsgReceipt>({
        result: expect.any(Array),
      });
    });

    // cookies are not needed in private mode
    (isKgwOn ? it : it.skip)(
      'should not authenticate when a bad cookie is passed back to the action',
      async () => {
        const body: ActionBodyNode = {
          name: 'view_must_sign',
          dbid,
          cookie: 'badCookie',
        };

        const result = await newKwil.call(body, kSigner);

        expect(result.status).toBe(401);
        expect(result.data?.result).toBe(null);
      }
    );

    // cookies are not needed in private mode
    (isKgwOn ? it : it.skip)(
      'should continue authenticating after a bad cookie was passed to the previous action',
      async () => {
        const body: ActionBody = {
          name: 'view_must_sign',
          dbid,
        };

        const result = await newKwil.call(body, kSigner);

      expect(result.data).toBeDefined();
      expect(result.data).toMatchObject<MsgReceipt>({
        result: expect.any(Array),
      });
    });
  });
});

describe('Testing custom signers', () => {
  let edSigner: KwilSigner;
  let input: Types.ActionInput;

  async function getEdKeys(): Promise<nacl.SignKeyPair> {
    return await deriveKeyPair64('69420', '69420');
  }

  async function customEdSigner(msg: Uint8Array): Promise<Uint8Array> {
    const edKeys = await getEdKeys();
    return nacl.sign.detached(msg, edKeys.secretKey);
  }

  beforeAll(async () => {
    const edKeys = await getEdKeys();
    edSigner = new KwilSigner(customEdSigner, edKeys.publicKey, 'ed25519');
    await deployIfNoTestDb(kSigner);
  }, 10000);

  afterAll(async () => {
    await dropTestDb(dbid, kSigner);
  }, 10000);

  beforeEach(async () => {
    input = new Utils.ActionInput();
    input.put('$user', 'Luke');
    input.put('$title', 'Test Post');
    input.put('$body', 'This is a test post');
  });

  it("should broadcast ed25519 signed tx's correctly", async () => {
    const body: ActionBody = {
      dbid,
      name: 'add_post',
      inputs: [input],
    };

    const result = await kwil.execute(body, edSigner, true);

    expect(result.data).toBeDefined();
    expect(result.data).toMatchObject<TxReceipt>({
      tx_hash: expect.any(String),
    });
  }, 10000);

  it('should call ed25519 signed msgs correctly', async () => {
    const payload: ActionBody = {
      dbid,
      name: 'view_must_sign',
    };

    const result = await kwil.call(payload, edSigner);

    expect(result.data).toBeDefined();
    expect(result.data).toMatchObject<MsgReceipt>({
      result: expect.any(Array),
    });
  });
});

describe('Testing simple actions and db deploy / drop (builder pattern alternative)', () => {
  beforeAll(async () => {
    await deployIfNoTestDb(kSigner);
  }, 10000);

  afterAll(async () => {
    await dropTestDb(dbid, kSigner);
  }, 10000);

  it('should return a MsgReceipt when kwil.call() with ActionBody interface as first argument, action inputs NOT REQUIRED, and no signature required', async () => {
    const actionBody: ActionBody = {
      dbid: dbid,
      name: 'read_posts',
    };

    const result = await kwil.call(actionBody, kSigner);
    expect(result.data).toBeDefined();
    expect(result.data).toMatchObject<MsgReceipt>({
      result: expect.any(Array),
    });
  });

  describe('kwil.call() with ActionBody interface as first argument, action inputs REQUIRED, and no signature required', () => {
    it('should return a MsgReceipt with action inputs as array of objects', async () => {
      const actionBody: ActionBody = {
        dbid,
        name: 'view_with_param',
        inputs: [
          {
            $title: 'Test Post',
          },
        ],
      };

      const result = await kwil.call(actionBody, kSigner);
      expect(result.data).toBeDefined();
      expect(result.data).toMatchObject<MsgReceipt>({
        result: expect.any(Array),
      });
    });

    it('should return a MsgReceipt with action inputs as ActionInput', async () => {
      const input = ActionInput.of().put('$title', 'Test Post');

      const actionBody: ActionBody = {
        dbid,
        name: 'view_with_param',
        inputs: [input],
      };

      const result = await kwil.call(actionBody, kSigner);

      expect(result.data).toBeDefined();
      expect(result.data).toMatchObject<MsgReceipt>({
        result: expect.any(Object),
      });
    });
  });

  it('should return a MsgReceipt when kwil.call() with ActionBody interface as first argument, action inputs NOT REQUIRED, and signature required', async () => {
    const actionBody: ActionBody = {
      dbid,
      name: 'view_must_sign',
      description: 'This is a test action',
    };

    const result = await kwil.call(actionBody, kSigner);
    expect(result.data).toBeDefined();
    expect(result.data).toMatchObject<MsgReceipt>({
      result: expect.any(Array),
    });
  });

  describe('kwil.execute() with ActionBody interface as first argument, action inputs ARE REQUIRED', () => {
    it('should return a TxReceipt with action inputs as array of objects', async () => {
      const actionBody: ActionBody = {
        dbid,
        name: 'add_post',
        inputs: [
          {
            $user: 'Luke',
            $title: 'Test Post',
            $body: 'This is a test post',
          },
        ],
        description: 'This is a test action',
      };

      const result = await kwil.execute(actionBody, kSigner, true);

      expect(result.data).toBeDefined();
      expect(result.data).toMatchObject<TxReceipt>({
        tx_hash: expect.any(String),
      });
    }, 10000);

    it('should return a TxReceipt with action inputs as ActionInput', async () => {
      const input = ActionInput.of().putFromObject({
        $user: 'Luke',
        $title: 'Test Post',
        $body: 'This is a test post',
      });

      const actionBody: ActionBody = {
        dbid,
        name: 'add_post',
        inputs: [input],
        description: 'This is a test action',
      };

      const result = await kwil.execute(actionBody, kSigner, true);

      expect(result.data).toBeDefined();
      expect(result.data).toMatchObject<TxReceipt>({
        tx_hash: expect.any(String),
      });
    }, 10000);

    it('should allow for setting a manual nonce', async () => {
      const acct = await kwil.getAccount(address);
      const nonce = Number(acct.data?.nonce);
      if (!nonce) throw new Error('No nonce found');
      const actionBody: ActionBody = {
        dbid,
        name: 'add_post',
        inputs: [
          {
            $user: 'Luke',
            $title: 'Test Post',
            $body: 'This is a test post',
          },
        ],
        description: 'This is a test action',
        nonce: nonce + 1,
      };

      const result = await kwil.execute(actionBody, kSigner, true);

      expect(result.data).toBeDefined();
      expect(result.data).toMatchObject<TxReceipt>({
        tx_hash: expect.any(String),
      });
    }, 10000);

    it('should error if nonce is incorrect', async () => {
      const acct = await kwil.getAccount(address);
      const nonce = Number(acct.data?.nonce);
      if (!nonce) throw new Error('No nonce found');
      const actionBody: ActionBody = {
        dbid,
        name: 'add_post',
        inputs: [
          {
            $user: 'Luke',
            $title: 'Test Post',
            $body: 'This is a test post',
          },
        ],
        description: 'This is a test action',
        nonce: nonce - 1,
      };

      await expect(kwil.execute(actionBody, kSigner)).rejects.toThrowError();
    });
  });
});

describe('unconfirmedNonce', () => {
  const kwilSigner = new KwilSigner(wallet, address);

  beforeAll(async () => {
    await deployIfNoTestDb(kwilSigner);
  }, 10000);

  afterAll(async () => {
    await dropTestDb(dbid, kwilSigner);
  }, 10000);

  it('should return a nonce that is 1 greater than the current nonce immediately after a transaction', async () => {
    const actionBody: ActionBody = {
      dbid,
      name: 'add_post',
      inputs: [
        {
          $user: 'Luke',
          $title: 'Test Post',
          $body: 'This is a test post',
        },
      ],
      description: 'This is a test action',
    };
    const initAccount = await kwil.getAccount(address);
    const initialNonce = Number(initAccount.data?.nonce);
    await kwil.execute(actionBody, kwilSigner);
    const account = await kwil.getAccount(address);
    const nonce = Number(account.data?.nonce);
    expect(nonce).toBe(initialNonce + 1);
  });
});

import variableDb from './variable_test.json';
import { v4 as uuidV4 } from 'uuid';
import { bytesToString } from '../dist/utils/serial';
import { base64ToBytes } from '../dist/utils/base64';
import { Account, ChainInfo } from '../dist/core/network';

describe('Kwil DB types', () => {
  const kwilSigner = new KwilSigner(wallet, address);
  const dbid = kwil.getDBID(address, 'variable_test');

  beforeAll(async () => {
    await kwil.deploy(
      {
        schema: variableDb,
      },
      kwilSigner,
      true
    );
  }, 10000);

  afterAll(async () => {
    await dropTestDb(dbid, kwilSigner);
  }, 10000);

  // Will run in either KGW or Public mode
  (!isKwildPrivateOn ? it : it.skip)(
    'should be able to insert a record with a UUID',
    async () => {
      const uuid = uuidV4();

      const res = await kwil.execute(
        {
          dbid,
          name: 'insert_uuid',
          inputs: [
            {
              $id: uuid,
            },
          ],
        },
        kwilSigner,
        true
      );

    expect(res.data).toBeDefined();
    expect(res.data).toMatchObject<TxReceipt>({
      tx_hash: expect.any(String),
    });

    const query = await kwil.selectQuery(dbid, `SELECT * FROM var_table WHERE uuid_col = '${uuid}'::uuid`);
    expect(query.data).toBeDefined();
    expect(query.data).toHaveLength(1);
    expect(Array.isArray(query.data)).toBe(true);
    expect(query.data?.length).toBeGreaterThan(0);
  }, 10000);

<<<<<<< HEAD
  (!isKwildPrivateOn ? it : it.skip)(
    'should be able to insert a record with a text',
    async () => {
      const id = uuidV4();
      const text = 'This is a test text';

=======
      expect(res.data).toBeDefined();
      expect(res.status).toBe(200);

      const query = await kwil.selectQuery(
        dbid,
        `SELECT * FROM var_table WHERE uuid_col = '${uuid}'::uuid`
      );
      expect(query.data).toBeDefined();
      expect(query.data).toHaveLength(1);
    },
    10000
  );

  (!isKwildPrivateOn ? it : it.skip)(
    'should be able to insert a record with a text',
    async () => {
      const id = uuidV4();
      const text = 'This is a test text';

>>>>>>> 72041c6e
      const res = await kwil.execute(
        {
          dbid,
          name: 'insert_text',
          inputs: [
            {
              $id: id,
              $text: text,
            },
          ],
        },
        kwilSigner,
        true
      );

    expect(res.data).toBeDefined();
    expect(res.data).toMatchObject<TxReceipt>({
      tx_hash: expect.any(String),
    });

      const query = await kwil.selectQuery(
        dbid,
        `SELECT * FROM var_table WHERE text_col = '${text}'`
      );

    expect(query.data).toBeDefined();
    expect(query.data).toHaveLength(1);
    expect(Array.isArray(query.data)).toBe(true);
    expect(query.data?.length).toBeGreaterThan(0);
  }, 10000);

  (!isKwildPrivateOn ? it : it.skip)(
    'should be able to insert a record with an integer',
    async () => {
      const id = uuidV4();
      const num = 123;

      const res = await kwil.execute(
        {
          dbid,
          name: 'insert_int',
          inputs: [
            {
              $id: id,
              $int: num,
            },
          ],
        },
        kwilSigner,
        true
      );

    expect(res.data).toBeDefined();
    expect(res.data).toMatchObject<TxReceipt>({
      tx_hash: expect.any(String),
    });

      const query = await kwil.selectQuery(dbid, `SELECT * FROM var_table WHERE int_col = ${num}`);

    expect(query.data).toBeDefined();
    expect(query.data).toHaveLength(1);
    expect(Array.isArray(query.data)).toBe(true);
    expect(query.data?.length).toBeGreaterThan(0);
  }, 10000);

  (!isKwildPrivateOn ? it : it.skip)(
    'should be able to insert a record with a boolean',
    async () => {
      const id = uuidV4();
      const bool = true;

      const res = await kwil.execute(
        {
          dbid,
          name: 'insert_bool',
          inputs: [
            {
              $id: id,
              $bool: bool,
            },
          ],
        },
        kwilSigner,
        true
      );

    expect(res.data).toBeDefined();
    expect(res.data).toMatchObject<TxReceipt>({
      tx_hash: expect.any(String),
    });

      const query = await kwil.selectQuery(
        dbid,
        `SELECT * FROM var_table WHERE bool_col = ${bool}`
      );

    expect(query.data).toBeDefined();
    expect(query.data).toHaveLength(1);
    expect(Array.isArray(query.data)).toBe(true);
    expect(query.data?.length).toBeGreaterThan(0);
  }, 10000);

  (!isKwildPrivateOn ? it : it.skip)(
    'should be able to insert a record with a decimal',
    async () => {
      const id = uuidV4();
      const dec = 12.345;

      const res = await kwil.execute(
        {
          dbid,
          name: 'insert_dec',
          inputs: [
            {
              $id: id,
              $dec: dec,
            },
          ],
        },
        kwilSigner,
        true
      );

    expect(res.data).toBeDefined();
    expect(res.data).toMatchObject<TxReceipt>({
      tx_hash: expect.any(String),
    });

      const query = await kwil.selectQuery(
        dbid,
        `SELECT * FROM var_table WHERE uuid_col = '${id}'::uuid`
      );

    expect(query.data).toBeDefined();
    expect(query.data).toHaveLength(1);
    expect(Array.isArray(query.data)).toBe(true);
    expect(query.data?.length).toBeGreaterThan(0);
  }, 10000);

  (!isKwildPrivateOn ? it : it.skip)(
    'should be able to insert a record with a blob as a string',
    async () => {
      const id = uuidV4();
      const blob = 'this is a test blob';

      const res = await kwil.execute(
        {
          dbid,
          name: 'insert_blob',
          inputs: [
            {
              $id: id,
              $blob: blob,
            },
          ],
        },
        kwilSigner,
        true
      );

    expect(res.data).toBeDefined();
    expect(res.data).toMatchObject<TxReceipt>({
      tx_hash: expect.any(String),
    });

      const query = await kwil.selectQuery(
        dbid,
        `SELECT * FROM var_table WHERE blob_col = '${blob}'::blob`
      );

    expect(query.data).toBeDefined();
    expect(query.data).toHaveLength(1);
    expect(Array.isArray(query.data)).toBe(true);
    expect(query.data?.length).toBeGreaterThan(0);
  }, 10000);

  (!isKwildPrivateOn ? it : it.skip)(
    'should be able to insert a record with a blob as a Uint8array',
    async () => {
      const id = uuidV4();
      const blob = new Uint8Array([1, 2, 3, 4, 5]);

      const res = await kwil.execute(
        {
          dbid,
          name: 'insert_blob',
          inputs: [
            {
              $id: id,
              $blob: blob,
            },
          ],
        },
        kwilSigner,
        true
      );

    expect(res.data).toBeDefined();
    expect(res.data).toMatchObject<TxReceipt>({
      tx_hash: expect.any(String),
    });

    const query = await kwil.selectQuery(dbid, `SELECT * FROM var_table WHERE blob_col = '${bytesToString(blob)}'::blob`);
    expect(query.data).toBeDefined();
    expect(query.data).toHaveLength(1);
    expect(Array.isArray(query.data)).toBe(true);
    expect(query.data?.length).toBeGreaterThan(0);

    // @ts-ignore
    // base64
    const blobVal = query.data[0]?.blob_col as string;
    expect(base64ToBytes(blobVal)).toStrictEqual(blob);
  }, 10000);

  (!isKwildPrivateOn ? it : it.skip)(
    'should be able to insert a uint256 value',
    async () => {
      const id = uuidV4();
      const maxUint256 =
        '115792089237316195423570985008687907853269984665640564039457584007913129639935';

<<<<<<< HEAD
=======
      expect(res.data).toBeDefined();
      expect(res.status).toBe(200);
      const query = await kwil.selectQuery(
        dbid,
        `SELECT * FROM var_table WHERE blob_col = '${bytesToString(blob)}'::blob`
      );
      expect(query.data).toBeDefined();
      expect(query.data).toHaveLength(1);

      // @ts-ignore
      // base64
      const blobVal = query.data[0]?.blob_col as string;
      expect(base64ToBytes(blobVal)).toStrictEqual(blob);
    },
    10000
  );

  (!isKwildPrivateOn ? it : it.skip)(
    'should be able to insert a uint256 value',
    async () => {
      const id = uuidV4();
      const maxUint256 =
        '115792089237316195423570985008687907853269984665640564039457584007913129639935';

>>>>>>> 72041c6e
      const res = await kwil.execute(
        {
          dbid,
          name: 'insert_uint256',
          inputs: [
            {
              $id: id,
              $uint256: maxUint256,
            },
          ],
        },
        kwilSigner,
        true
      );

    expect(res.data).toBeDefined();
    expect(res.data).toMatchObject<TxReceipt>({
      tx_hash: expect.any(String),
    });

    const query = await kwil.selectQuery(dbid, `SELECT * FROM var_table WHERE uint256_col = ${maxUint256}`);

    expect(query.data).toBeDefined();
    expect(query.data).toHaveLength(1);
    expect(Array.isArray(query.data)).toBe(true);
    expect(query.data?.length).toBeGreaterThan(0);
  }, 10000);
})

      expect(query.data).toBeDefined();
      expect(query.data).toHaveLength(1);
    },
    10000
  );
});<|MERGE_RESOLUTION|>--- conflicted
+++ resolved
@@ -4,6 +4,7 @@
 });
 jest.resetModules();
 import {
+  AmntObject,
   deployBaseSchema,
   deployIfNoTestDb,
   deployTempSchema,
@@ -169,12 +170,7 @@
     });
   }, 10000);
 
-<<<<<<< HEAD
   (isKgwOn ? it : it.skip)('execute should submit a procedure tx', async () => {
-=======
-
-  it('execute should submit a procedure tx', async () => {
->>>>>>> 72041c6e
     const records = await kwil.selectQuery(dbid, 'SELECT COUNT(*) FROM posts');
     if (!records.status || !records.data) throw new Error('No posts found');
 
@@ -545,11 +541,8 @@
           cookie,
         };
 
-<<<<<<< HEAD
         const result = await newKwil.call(body, kSigner);
-=======
         await newKwil.auth.logout();
->>>>>>> 72041c6e
 
       expect(result.data).toBeDefined();
       expect(result.data).toMatchObject<MsgReceipt>({
@@ -909,20 +902,15 @@
     expect(query.data?.length).toBeGreaterThan(0);
   }, 10000);
 
-<<<<<<< HEAD
   (!isKwildPrivateOn ? it : it.skip)(
     'should be able to insert a record with a text',
     async () => {
       const id = uuidV4();
       const text = 'This is a test text';
 
-=======
-      expect(res.data).toBeDefined();
-      expect(res.status).toBe(200);
-
       const query = await kwil.selectQuery(
         dbid,
-        `SELECT * FROM var_table WHERE uuid_col = '${uuid}'::uuid`
+        `SELECT * FROM var_table WHERE uuid_col = '${id}'::uuid`
       );
       expect(query.data).toBeDefined();
       expect(query.data).toHaveLength(1);
@@ -936,7 +924,6 @@
       const id = uuidV4();
       const text = 'This is a test text';
 
->>>>>>> 72041c6e
       const res = await kwil.execute(
         {
           dbid,
@@ -969,40 +956,6 @@
   }, 10000);
 
   (!isKwildPrivateOn ? it : it.skip)(
-    'should be able to insert a record with an integer',
-    async () => {
-      const id = uuidV4();
-      const num = 123;
-
-      const res = await kwil.execute(
-        {
-          dbid,
-          name: 'insert_int',
-          inputs: [
-            {
-              $id: id,
-              $int: num,
-            },
-          ],
-        },
-        kwilSigner,
-        true
-      );
-
-    expect(res.data).toBeDefined();
-    expect(res.data).toMatchObject<TxReceipt>({
-      tx_hash: expect.any(String),
-    });
-
-      const query = await kwil.selectQuery(dbid, `SELECT * FROM var_table WHERE int_col = ${num}`);
-
-    expect(query.data).toBeDefined();
-    expect(query.data).toHaveLength(1);
-    expect(Array.isArray(query.data)).toBe(true);
-    expect(query.data?.length).toBeGreaterThan(0);
-  }, 10000);
-
-  (!isKwildPrivateOn ? it : it.skip)(
     'should be able to insert a record with a boolean',
     async () => {
       const id = uuidV4();
@@ -1139,6 +1092,43 @@
       tx_hash: expect.any(String),
     });
 
+      const query = await kwil.selectQuery(
+        dbid,
+        `SELECT * FROM var_table WHERE blob_col = '${blob}'::blob`
+      );
+
+    expect(query.data).toBeDefined();
+    expect(query.data).toHaveLength(1);
+    expect(Array.isArray(query.data)).toBe(true);
+    expect(query.data?.length).toBeGreaterThan(0);
+  }, 10000);
+
+  (!isKwildPrivateOn ? it : it.skip)(
+    'should be able to insert a record with a blob as a Uint8array',
+    async () => {
+      const id = uuidV4();
+      const blob = new Uint8Array([1, 2, 3, 4, 5]);
+
+      const res = await kwil.execute(
+        {
+          dbid,
+          name: 'insert_blob',
+          inputs: [
+            {
+              $id: id,
+              $blob: blob,
+            },
+          ],
+        },
+        kwilSigner,
+        true
+      );
+
+    expect(res.data).toBeDefined();
+    expect(res.data).toMatchObject<TxReceipt>({
+      tx_hash: expect.any(String),
+    });
+
     const query = await kwil.selectQuery(dbid, `SELECT * FROM var_table WHERE blob_col = '${bytesToString(blob)}'::blob`);
     expect(query.data).toBeDefined();
     expect(query.data).toHaveLength(1);
@@ -1158,21 +1148,12 @@
       const maxUint256 =
         '115792089237316195423570985008687907853269984665640564039457584007913129639935';
 
-<<<<<<< HEAD
-=======
-      expect(res.data).toBeDefined();
-      expect(res.status).toBe(200);
       const query = await kwil.selectQuery(
         dbid,
         `SELECT * FROM var_table WHERE blob_col = '${bytesToString(blob)}'::blob`
       );
       expect(query.data).toBeDefined();
       expect(query.data).toHaveLength(1);
-
-      // @ts-ignore
-      // base64
-      const blobVal = query.data[0]?.blob_col as string;
-      expect(base64ToBytes(blobVal)).toStrictEqual(blob);
     },
     10000
   );
@@ -1184,7 +1165,6 @@
       const maxUint256 =
         '115792089237316195423570985008687907853269984665640564039457584007913129639935';
 
->>>>>>> 72041c6e
       const res = await kwil.execute(
         {
           dbid,
@@ -1212,11 +1192,4 @@
     expect(Array.isArray(query.data)).toBe(true);
     expect(query.data?.length).toBeGreaterThan(0);
   }, 10000);
-})
-
-      expect(query.data).toBeDefined();
-      expect(query.data).toHaveLength(1);
-    },
-    10000
-  );
-});+})