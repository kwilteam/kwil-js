--- conflicted
+++ resolved
@@ -1,4 +1,3 @@
-<<<<<<< HEAD
 import { Transaction } from "../core/tx";
 import { Nillable, NonNil, Promisy } from "../utils/types";
 import { objects } from "../utils/objects";
@@ -9,18 +8,6 @@
 import { Database } from "../core/database";
 import { enforceDatabaseOrder } from "../core/order";
 import { AnySignatureType, SignatureType, getSignatureType } from "../core/signature";
-=======
-import { Transaction} from "../core/tx";
-import {Nillable, NonNil, Promisy} from "../utils/types";
-import {objects} from "../utils/objects";
-import {Kwil} from "../client/kwil";
-import {PayloadBuilderImpl} from "./payload_builder";
-import { DBBuilder, SignerSupplier } from "../core/builders";
-import { AttributeType, DataType, IndexType, PayloadType } from "../core/enums";
-import { Database } from "../core/database";
-import { enforceDatabaseOrder } from "../core/order";
-import { SignatureType, getSignatureType } from "../core/signature";
->>>>>>> 80dc77f7
 import { CompiledKuneiform, DbPayloadType, DropDbPayload } from "../core/payload";
 
 /**
@@ -28,11 +15,7 @@
  * It creates a transaction to deploy a new database on the Kwil network.
  */
 
-<<<<<<< HEAD
 export class DBBuilderImpl<T extends DeployOrDrop> implements DBBuilder<T> {
-=======
-export class DBBuilderImpl<T extends PayloadType.DEPLOY_DATABASE | PayloadType.DROP_DATABASE> implements DBBuilder<T> {
->>>>>>> 80dc77f7
     private readonly client: Kwil;
     private _payload: Nillable<() => NonNil<CompiledKuneiform | DropDbPayload>> = null;
     private _signer: Nillable<SignerSupplier> = null;
@@ -45,17 +28,10 @@
      * Initializes a new `DBBuilderImpl` instance.
      * 
      * @param {Kwil} client = The Kwil client, used to call higher level methods on the Kwil class.
-<<<<<<< HEAD
      * @param {DeployOrDrop} payloadType - The payload type for the database transaction. This should be `PayloadType.DEPLOY_DATABASE` or `PayloadType.DROP_DATABASE`.
      * @returns {DBBuilder} A new `DBBuilderImpl` instance.
      */
     private constructor(client: Kwil, payloadType: DeployOrDrop) {
-=======
-     * @param {PayloadType} payloadType - The payload type for the database transaction. This should be `PayloadType.DEPLOY_DATABASE` or `PayloadType.DROP_DATABASE`.
-     * @returns {DBBuilder} A new `DBBuilderImpl` instance.
-     */
-    private constructor(client: Kwil, payloadType: PayloadType.DEPLOY_DATABASE | PayloadType.DROP_DATABASE) {
->>>>>>> 80dc77f7
         this.client = client;
         this._payloadType = payloadType;
     }
@@ -67,17 +43,10 @@
      * @param {PayloadType} payloadType - The payload type for the database transaction. This should be `PayloadType.DEPLOY_DATABASE` or `PayloadType.DROP_DATABASE`.
      * @returns {DBBuilder} A new `DBBuilderImpl` instance.
      */
-<<<<<<< HEAD
     public static of<T extends DeployOrDrop>(client: NonNil<Kwil>, payloadType: NonNil<DeployOrDrop>): NonNil<DBBuilder<T>> {
         // throw runtime error if client or payloadType is null
         return new DBBuilderImpl<T>(
             objects.requireNonNil(client, 'client is required for DbBuilder. Please pass a valid Kwil client. This is an internal error, please create an issue.'),
-=======
-    public static of<T extends PayloadType.DEPLOY_DATABASE | PayloadType.DROP_DATABASE>(client: NonNil<Kwil>, payloadType: NonNil<PayloadType.DEPLOY_DATABASE | PayloadType.DROP_DATABASE>): NonNil<DBBuilder<T>> {
-        // throw runtime error if client or payloadType is null
-        return new DBBuilderImpl<T>(
-            objects.requireNonNil(client, 'client is required for DbBuilder. Please pass a valid Kwil client. This is an internal error, please create an issue.'), 
->>>>>>> 80dc77f7
             objects.requireNonNil(payloadType, 'payloadType is required for DbBuilder. Please pass a valid PayloadType. This is an internal error, please create an issue.')
         );
     }
@@ -86,38 +55,22 @@
      * Specifies the signer for the database transaction.
      * 
      * @param {SignerSupplier} signer - The signer for the database transaction. This can be a `Signer` from Ethers v5 or Ethers v6 or a custom signer function. Custom signers must be of the form `(message: Uint8Array, ...args: any[]) => Promise<Uint8Array>`.
-<<<<<<< HEAD
      * @param {AnySignatureType} signatureType - The signature type for the database transaction. This is only required if the signer is a custom signer function. 
-=======
-     * @param {SignatureType} signatureType - The signature type for the database transaction. This is only required if the signer is a custom signer function. 
->>>>>>> 80dc77f7
      * @returns {DBBuilder} The current `DBBuilder` instance for chaining.
      * @throws Will throw an error if the signer is null or undefined.
      * @throws Will throw an error if the signature type is null or undefined.
      * @throws Will throw an error if it cannot infer the signature type from the signer.
      */
-<<<<<<< HEAD
     signer(signer: SignerSupplier, signatureType?: AnySignatureType): NonNil<DBBuilder<T>> {
         // throw runtime error if signer is null
         this._signer = objects.requireNonNil(signer, 'no signer provided. please specify a signing function or pass an Ethers signer in the KwilSigner.');
 
         if (!signatureType) {
-=======
-    signer(signer: SignerSupplier, signatureType?: SignatureType): NonNil<DBBuilder<T>> {
-        // throw runtime error if signer is null
-        this._signer = objects.requireNonNil(signer, 'no signer provided. please specify a signing function or pass an Ethers signer in the KwilSigner.');
-        
-        if(!signatureType) {
->>>>>>> 80dc77f7
             // infer signature type from signer
             this._signatureType = getSignatureType(signer);
 
             // throw runtime error if signature type is null
-<<<<<<< HEAD
             if (this._signatureType === SignatureType.SIGNATURE_TYPE_INVALID) {
-=======
-            if(this._signatureType === SignatureType.SIGNATURE_TYPE_INVALID) {
->>>>>>> 80dc77f7
                 throw new Error("Could not determine signature type from signer. Please pass a signature type to .signer().");
             }
             return this;
@@ -139,20 +92,10 @@
     payload(payload: DbPayloadType<T>): NonNil<DBBuilder<T>> {
         // throw runtime error if payload is null
         const ensuredPayload = objects.requireNonNil(payload, 'dbBuilder payload cannot be null');
-<<<<<<< HEAD
-
-=======
-        
->>>>>>> 80dc77f7
         // ensure payload is a callback function for lazy evaluation
         this._payload = typeof ensuredPayload !== "function" ?
             () => ensuredPayload :
             ensuredPayload as () => NonNil<CompiledKuneiform | DropDbPayload>;
-<<<<<<< HEAD
-
-=======
-        
->>>>>>> 80dc77f7
         return this;
     }
 
@@ -192,26 +135,14 @@
     async buildTx(): Promise<Transaction> {
         // throw runtime error if payload is null
         const payload = objects.requireNonNil(this._payload, 'payload cannot be null or undefined. please provide a payload to DBBuilder.');
-<<<<<<< HEAD
 
         // create cleanedPayload that is equal to the current callback function
         let cleanedPayload: () => NonNil<object> = () => payload();
 
-=======
-        
-        // create cleanedPayload that is equal to the current callback function
-        let cleanedPayload: () => NonNil<object> = () => payload();
-
->>>>>>> 80dc77f7
         // if it is a deploy database, we need to add all of the required fields and field order to make it RLP encodable. The Kuneiform parser does not include null fields.
         if (this._payloadType === PayloadType.DEPLOY_DATABASE) {
             // make the payload encodable
             const encodablePayload = this.makePayloadEncodable(payload as () => NonNil<CompiledKuneiform>);
-<<<<<<< HEAD
-
-=======
-            
->>>>>>> 80dc77f7
             // reassign cleanedPayload to be a callback function that returns the encodable payload with the correct order
             cleanedPayload = () => enforceDatabaseOrder(encodablePayload);
         }
@@ -221,13 +152,8 @@
         const signer = objects.requireNonNil(this._signer, 'signer cannot be null or undefined. please specify a signer.')
         const publicKey = objects.requireNonNil(this._publicKey, 'public key cannot be null or undefined. please specify a public key.');
         const signatureType = await Promisy.resolveOrReject(this._signatureType, 'signature type cannot be null or undefined. please specify a signature type.');
-<<<<<<< HEAD
-
-
-=======
-        
-        
->>>>>>> 80dc77f7
+
+
         const tx = PayloadBuilderImpl
             .of(this.client)
             .payloadType(payloadType)
@@ -235,11 +161,6 @@
             .signer(signer, signatureType)
             .publicKey(publicKey)
             .description(this._description)
-<<<<<<< HEAD
-
-=======
-        
->>>>>>> 80dc77f7
         return tx.buildTx();
     }
 
