import { Base64String, HexString } from '../utils/types';
import { KGWAuthInfo, AuthenticatedBody } from './auth';
import { Database } from './database';
import { BroadcastSyncType, BytesEncodingStatus } from './enums';
import { MsgData } from './message';
import { ChainInfo, DatasetInfoServer } from './network';
import { TxnData } from './tx';
import { TxResult } from './txQuery';

export interface JsonRPCRequest<T> {
  jsonrpc: string;
  id: number;
  method: JSONRPCMethod;
  params: T;
}

export enum JSONRPCMethod {
  // TODO: Should we implement version? It hasn't historically existed on Kwil-JS, but i notice it in kwil-db.
  METHOD_HEALTH = 'user.health',
  METHOD_PING = 'user.ping',
  METHOD_CHAIN_INFO = 'user.chain_info',
  METHOD_ACCOUNT = 'user.account',
  METHOD_BROADCAST = 'user.broadcast',
  METHOD_CALL = 'user.call',
  METHOD_DATABASES = 'user.databases',
  METHOD_PRICE = 'user.estimate_price',
  METHOD_QUERY = 'user.query',
  METHOD_TX_QUERY = 'user.tx_query',
  METHOD_SCHEMA = 'user.schema',
  METHOD_KGW_PARAM = 'kgw.authn_param',
  METHOD_KGW_AUTHN = 'kgw.authn',
  METHOD_KGW_LOGOUT = 'kgw.logout',
  METHOD_CHALLENGE = 'user.challenge',
}

export interface SchemaRequest {
  dbid: string;
}

export interface AccountRequest {
  identifier: HexString;
  status: AccountStatus;
}

// For checking the unconfirmed nonce
export enum AccountStatus {
  // returns the latest confirmed nonce
  LATEST = 0,
  // returns the latest unconfirmed nonce
  PENDING = 1,
}

export interface BroadcastRequest {
  tx: TxnData<BytesEncodingStatus.BASE64_ENCODED>;
  sync?: BroadcastSyncType;
}

export type CallRequest = MsgData<BytesEncodingStatus.BASE64_ENCODED>;

export type ChainInfoRequest = EmptyRequest;

export type ChallengeRequest = EmptyRequest;

export type HealthRequest = EmptyRequest;

interface EmptyRequest {
  [key: string]: never;
}

export interface ListDatabasesRequest {
  owner?: HexString;
}

export interface PingRequest {
  message: string;
}

export interface EstimatePriceRequest {
  tx: TxnData<BytesEncodingStatus.BASE64_ENCODED>;
}

export interface QueryRequest {
  dbid: string;
  query: string;
}

export interface TxQueryRequest {
  tx_hash: string;
}

export interface JsonRPCResponse<T> {
  jsonrpc: string;
  id: number;
  result: T;
  error?: JsonRPCError;
}

interface JsonRPCError {
  code?: number;
  message?: string;
  data?: object;
}

export interface SchemaResponse {
  schema: Database & {
    owner: string;
  };
}

export interface AccountResponse {
  identifier?: HexString;
  balance: string;
  nonce: number;
}

export interface BroadcastResponse {
  tx_hash: Base64String;
}

export type CallResponse = Result;

export type ChainInfoResponse = ChainInfo;

export interface ChallengeResponse {
  challenge: HexString;
}

export interface HealthResponse {
  healthy: boolean;
  version: string;
  chainInfoResponse: ChainInfoResponse;
  blockTimeStamp: number;
  blockAge: number;
  syncing: boolean;
  appHeight: number;
  appHash: HexString;
  peerCount: number;
  mode: string;
}

export type QueryResponse = Result;

interface Result {
  result: Base64String;
}

<<<<<<< HEAD
=======
export interface ChainInfoResponse {
    chain_id: string;
    block_height: number;
    block_hash: string;
}

>>>>>>> 877d0db0
export interface ListDatabasesResponse {
  databases?: DatasetInfoServer[];
}

export interface PingResponse {
  message: string;
}

export interface EstimatePriceResponse {
  price: string;
}

export interface TxQueryResponse {
  hash: string;
  height: number;
  tx: TxnData<BytesEncodingStatus.BASE64_ENCODED>;
  tx_result: TxResult;
}

export type AuthParamRequest = EmptyRequest;

export type AuthParamResponse = KGWAuthInfo;

export type AuthnRequest = AuthenticatedBody<BytesEncodingStatus.HEX_ENCODED>;

export interface AuthnResponse {
  result: string;
}

export interface AuthnLogoutRequest {
  account: Base64String;
}<|MERGE_RESOLUTION|>--- conflicted
+++ resolved
@@ -119,7 +119,11 @@
 
 export type CallResponse = Result;
 
-export type ChainInfoResponse = ChainInfo;
+export interface ChainInfoResponse {
+    chain_id: string;
+    block_height: number;
+    block_hash: string;
+}
 
 export interface ChallengeResponse {
   challenge: HexString;
@@ -144,15 +148,6 @@
   result: Base64String;
 }
 
-<<<<<<< HEAD
-=======
-export interface ChainInfoResponse {
-    chain_id: string;
-    block_height: number;
-    block_hash: string;
-}
-
->>>>>>> 877d0db0
 export interface ListDatabasesResponse {
   databases?: DatasetInfoServer[];
 }
